# -*- coding: utf-8 -*-
import datetime
import os
import subprocess

import fsspec
import torch

from trainer.logger import logger


def to_cuda(x: torch.Tensor) -> torch.Tensor:
    if x is None:
        return None
    if torch.is_tensor(x):
        x = x.contiguous()
        if torch.cuda.is_available():
            x = x.cuda(non_blocking=True)
    return x


def get_cuda():
    use_cuda = torch.cuda.is_available()
    device = torch.device("cuda:0" if torch.cuda.is_available() else "cpu")
    return use_cuda, device


def get_git_branch():
    try:
        out = subprocess.check_output(["git", "branch"]).decode("utf8")
        current = next(line for line in out.split("\n") if line.startswith("*"))
        current.replace("* ", "")
    except subprocess.CalledProcessError:
        current = "inside_docker"
    except FileNotFoundError:
        current = "unknown"
    return current


def get_commit_hash():
    """https://stackoverflow.com/questions/14989858/get-the-current-git-hash-in-a-python-script"""
    try:
        commit = subprocess.check_output(["git", "rev-parse", "--short", "HEAD"]).decode().strip()
    # Not copying .git folder into docker container
    except (subprocess.CalledProcessError, FileNotFoundError):
        commit = "0000000"
    return commit


def get_experiment_folder_path(root_path, model_name):
    """Get an experiment folder path with the current date and time"""
    date_str = datetime.datetime.now().strftime("%B-%d-%Y_%I+%M%p")
    commit_hash = get_commit_hash()
    output_folder = os.path.join(root_path, model_name + "-" + date_str + "-" + commit_hash)
    return output_folder


def remove_experiment_folder(experiment_path):
    """Check folder if there is a checkpoint, otherwise remove the folder"""
    fs = fsspec.get_mapper(experiment_path).fs
    checkpoint_files = fs.glob(experiment_path + "/*.pth")
    if not checkpoint_files:
        if fs.exists(experiment_path):
            fs.rm(experiment_path, recursive=True)
<<<<<<< HEAD
            print(f" ! Run is removed from {experiment_path}")
    else:
        print(f" ! Run is kept in {experiment_path}")
=======
            logger.info(" ! Run is removed from %s", experiment_path)
    else:
        logger.info(" ! Run is kept in %s", experiment_path)
>>>>>>> cac6561b


def count_parameters(model):
    r"""Count number of trainable parameters in a network"""
    return sum(p.numel() for p in model.parameters() if p.requires_grad)


def set_partial_state_dict(model_dict, checkpoint_state, c):
    # Partial initialization: if there is a mismatch with new and old layer, it is skipped.
    for k, v in checkpoint_state.items():
        if k not in model_dict:
<<<<<<< HEAD
            print(f" | > Layer missing in the model definition: {k}")
=======
            logger.info(" | > Layer missing in the model definition: %s", k)
>>>>>>> cac6561b
    # 1. filter out unnecessary keys
    pretrained_dict = {k: v for k, v in checkpoint_state.items() if k in model_dict}
    # 2. filter out different size layers
    pretrained_dict = {k: v for k, v in pretrained_dict.items() if v.numel() == model_dict[k].numel()}
    # 3. skip reinit layers
    if c.has("reinit_layers") and c.reinit_layers is not None:
        for reinit_layer_name in c.reinit_layers:
            pretrained_dict = {k: v for k, v in pretrained_dict.items() if reinit_layer_name not in k}
    # 4. overwrite entries in the existing state dict
    model_dict.update(pretrained_dict)
<<<<<<< HEAD
    print(f" | > {len(pretrained_dict)} / {len(model_dict)} layers are restored.")
=======
    logger.info(" | > %i / %i layers are restored.", len(pretrained_dict), len(model_dict))
>>>>>>> cac6561b
    return model_dict


class KeepAverage:
    def __init__(self):
        self.avg_values = {}
        self.iters = {}

    def __getitem__(self, key):
        return self.avg_values[key]

    def items(self):
        return self.avg_values.items()

    def add_value(self, name, init_val=0, init_iter=0):
        self.avg_values[name] = init_val
        self.iters[name] = init_iter

    def update_value(self, name, value, weighted_avg=False):
        if name not in self.avg_values:
            # add value if not exist before
            self.add_value(name, init_val=value)
        else:
            # else update existing value
            if weighted_avg:
                self.avg_values[name] = 0.99 * self.avg_values[name] + 0.01 * value
                self.iters[name] += 1
            else:
                self.avg_values[name] = self.avg_values[name] * self.iters[name] + value
                self.iters[name] += 1
                self.avg_values[name] /= self.iters[name]

    def add_values(self, name_dict):
        for key, value in name_dict.items():
            self.add_value(key, init_val=value)

    def update_values(self, value_dict):
        for key, value in value_dict.items():
            self.update_value(key, value)<|MERGE_RESOLUTION|>--- conflicted
+++ resolved
@@ -62,15 +62,9 @@
     if not checkpoint_files:
         if fs.exists(experiment_path):
             fs.rm(experiment_path, recursive=True)
-<<<<<<< HEAD
-            print(f" ! Run is removed from {experiment_path}")
-    else:
-        print(f" ! Run is kept in {experiment_path}")
-=======
             logger.info(" ! Run is removed from %s", experiment_path)
     else:
         logger.info(" ! Run is kept in %s", experiment_path)
->>>>>>> cac6561b
 
 
 def count_parameters(model):
@@ -82,11 +76,7 @@
     # Partial initialization: if there is a mismatch with new and old layer, it is skipped.
     for k, v in checkpoint_state.items():
         if k not in model_dict:
-<<<<<<< HEAD
-            print(f" | > Layer missing in the model definition: {k}")
-=======
             logger.info(" | > Layer missing in the model definition: %s", k)
->>>>>>> cac6561b
     # 1. filter out unnecessary keys
     pretrained_dict = {k: v for k, v in checkpoint_state.items() if k in model_dict}
     # 2. filter out different size layers
@@ -97,11 +87,7 @@
             pretrained_dict = {k: v for k, v in pretrained_dict.items() if reinit_layer_name not in k}
     # 4. overwrite entries in the existing state dict
     model_dict.update(pretrained_dict)
-<<<<<<< HEAD
-    print(f" | > {len(pretrained_dict)} / {len(model_dict)} layers are restored.")
-=======
     logger.info(" | > %i / %i layers are restored.", len(pretrained_dict), len(model_dict))
->>>>>>> cac6561b
     return model_dict
 
 
