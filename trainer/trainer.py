--- conflicted
+++ resolved
@@ -383,13 +383,8 @@
         assert self.grad_accum_steps > 0, " [!] grad_accum_steps must be greater than 0."
 
         # setup logging
-<<<<<<< HEAD
-        # log_file = os.path.join(self.output_path, f"trainer_{args.rank}_log.txt")
-        # self._setup_logger_config(log_file)
-=======
         log_file = os.path.join(self.output_path, f"trainer_{args.rank}_log.txt")
         self._setup_logger_config(log_file)
->>>>>>> cac6561b
 
         # set and initialize Pytorch runtime
         self.use_cuda, self.num_gpus = setup_torch_training_env(
@@ -511,11 +506,7 @@
 
         # count model size
         num_params = count_parameters(self.model)
-<<<<<<< HEAD
-        print(f"\n > Model has {num_params} parameters")
-=======
         logger.info("\n > Model has %i parameters", num_params)
->>>>>>> cac6561b
 
         self.callbacks.on_init_end(self)
         self.dashboard_logger.add_config(config)
@@ -652,11 +643,7 @@
                 obj.load_state_dict(states)
             return obj
 
-<<<<<<< HEAD
-        print(f" > Restoring from {os.path.basename(restore_path)} ...")
-=======
         logger.info(" > Restoring from %s ...", os.path.basename(restore_path))
->>>>>>> cac6561b
         checkpoint = load_fsspec(restore_path, map_location="cpu")
         try:
             logger.info(" > Restoring Model...")
@@ -675,11 +662,7 @@
 
         optimizer = self.restore_lr(config, self.args, model, optimizer)
 
-<<<<<<< HEAD
-        print(f" > Model restored from step {checkpoint['step']}")
-=======
         logger.info(" > Model restored from step %i", checkpoint["step"])
->>>>>>> cac6561b
         restore_step = checkpoint["step"] + 1  # +1 not to immediately checkpoint if the model is restored
         restore_epoch = checkpoint["epoch"]
         torch.cuda.empty_cache()
