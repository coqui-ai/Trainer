# -*- coding: utf-8 -*-

import importlib
import multiprocessing
import os
import platform
import sys
import time
import traceback
from dataclasses import dataclass, field
from inspect import signature
from typing import Callable, Dict, List, Tuple, Union

import torch
import torch.distributed as dist
from coqpit import Coqpit
from torch import nn
from torch.nn.parallel import DistributedDataParallel as DDP_th
from torch.utils.data import DataLoader

from trainer.callbacks import TrainerCallback
from trainer.generic_utils import (
    KeepAverage,
    count_parameters,
    get_experiment_folder_path,
    get_git_branch,
    remove_experiment_folder,
    set_partial_state_dict,
    to_cuda,
)
from trainer.io import (
    copy_model_files,
    get_last_checkpoint,
    load_fsspec,
    save_best_model,
    save_checkpoint,
)
from trainer.logger import logger
from trainer.logging import ConsoleLogger, DummyLogger, logger_factory
from trainer.trainer_utils import (
    get_optimizer,
    get_scheduler,
    is_apex_available,
    setup_torch_training_env,
)
from trainer.utils.distributed import init_distributed

multiprocessing.set_start_method("fork")

if platform.system() != "Windows":
    # https://github.com/pytorch/pytorch/issues/973
    import resource

    rlimit = resource.getrlimit(resource.RLIMIT_NOFILE)
    resource.setrlimit(resource.RLIMIT_NOFILE, (4096, rlimit[1]))


if is_apex_available():
    from apex import amp


@dataclass
class TrainerConfig(Coqpit):
    """Config fields tweaking the Trainer for a model.
    A ````ModelConfig```, by inheriting ```TrainerConfig``` must be defined for using 👟.
    Inherit this by a new model config and override the fields as needed.
    All the fields can be overridden from comman-line as ```--coqpit.arg_name=value```.

    Example::

        Run the training code by overriding the ```lr``` and ```plot_step``` fields.

        >>> python train.py --coqpit.plot_step=22 --coqpit.lr=0.001

        Defining a model using ```TrainerConfig```.

        >>> from trainer import TrainerConfig
        >>> class MyModelConfig(TrainerConfig):
        ...     optimizer: str = "Adam"
        ...     lr: float = 0.001
        ...     epochs: int = 1
        ...     ...
        >>> class MyModel(nn.module):
        ...    def __init__(self, config):
        ...        ...
        >>> model = MyModel(MyModelConfig())

    """

    # Fields for the run
    output_path: str = field(default="output")
    logger_uri: str = field(
        default=None,
        metadata={
            "help": "URI to save training artifacts by the logger. If not set, logs will be saved in the output_path. Defaults to None"
        },
    )
    run_name: str = field(default="run", metadata={"help": "Name of the run. Defaults to 'run'"})
    project_name: str = field(default=None, metadata={"help": "Name of the project. Defaults to None"})
    run_description: str = field(
        default="🐸Coqui trainer run.",
        metadata={"help": "Notes and description about the run. Defaults to '🐸Coqui trainer run.'"},
    )
    # Fields for logging
    print_step: int = field(
        default=25, metadata={"help": "Print training stats on the terminal every print_step steps. Defaults to 25"}
    )
    plot_step: int = field(
        default=100, metadata={"help": "Plot training stats on the logger every plot_step steps. Defaults to 100"}
    )
    model_param_stats: bool = field(
        default=False, metadata={"help": "Log model parameters stats on the logger dashboard. Defaults to False"}
    )
    wandb_entity: str = field(default=None, metadata={"help": "Wandb entity to log the run. Defaults to None"})
    dashboard_logger: str = field(
        default="tensorboard", metadata={"help": "Logger to use for the tracking dashboard. Defaults to 'tensorboard'"}
    )
    # Fields for checkpointing
    log_model_step: int = field(
        default=None,
        metadata={
            "help": "Save checkpoint to the logger every log_model_step steps. If not defined `save_step == log_model_step`."
        },
    )
    save_step: int = field(
        default=10000, metadata={"help": "Save local checkpoint every save_step steps. Defaults to 10000"}
    )
    save_n_checkpoints: int = field(default=5, metadata={"help": "Keep n local checkpoints. Defaults to 5"})
    save_checkpoints: bool = field(default=True, metadata={"help": "Save checkpoints locally. Defaults to True"})
    save_all_best: bool = field(
        default=False, metadata={"help": "Save all best checkpoints and keep the older ones. Defaults to False"}
    )
    save_best_after: int = field(
        default=10000, metadata={"help": "Wait N steps to save best checkpoints. Defaults to 10000"}
    )
    target_loss: str = field(
        default=None, metadata={"help": "Target loss name to select the best model. Defaults to None"}
    )
    # Fields for eval and test run
    print_eval: bool = field(default=False, metadata={"help": "Print eval steps on the terminal. Defaults to False"})
    test_delay_epochs: int = field(default=0, metadata={"help": "Wait N epochs before running the test. Defaults to 0"})
    run_eval: bool = field(
        default=True, metadata={"help": "Run evalulation epoch after training epoch. Defaults to True"}
    )
    # Fields for distributed training
    distributed_backend: str = field(
        default="nccl", metadata={"help": "Distributed backend to use. Defaults to 'nccl'"}
    )
    distributed_url: str = field(
        default="tcp://localhost:54321",
        metadata={"help": "Distributed url to use. Defaults to 'tcp://localhost:54321'"},
    )
    # Fields for training specs
    mixed_precision: bool = field(default=False, metadata={"help": "Use mixed precision training. Defaults to False"})
    epochs: int = field(default=1000, metadata={"help": "Number of epochs to train. Defaults to 1000"})
    batch_size: int = field(default=32, metadata={"help": "Batch size to use. Defaults to 32"})
    eval_batch_size: int = field(default=16, metadata={"help": "Batch size to use for eval. Defaults to 16"})
    grad_clip: float = field(
        default=0.0, metadata={"help": "Gradient clipping value. Disabled if <= 0. Defaults to 0.0"}
    )
    scheduler_after_epoch: bool = field(
        default=True,
        metadata={"help": "Step the scheduler after each epoch else step after each iteration. Defaults to True"},
    )
    # Fields for optimzation
    lr: Union[float, List[float]] = field(
        default=0.001, metadata={"help": "Learning rate for each optimizer. Defaults to 0.001"}
    )
    optimizer: Union[str, List[str]] = field(default=None, metadata={"help": "Optimizer(s) to use. Defaults to None"})
    optimizer_params: Union[Dict, List[Dict]] = field(
        default_factory=dict, metadata={"help": "Optimizer(s) arguments. Defaults to {}"}
    )
    lr_scheduler: Union[str, List[str]] = field(
        default=None, metadata={"help": "Learning rate scheduler(s) to use. Defaults to None"}
    )
    lr_scheduler_params: Dict = field(
        default_factory=dict, metadata={"help": "Learning rate scheduler(s) arguments. Defaults to {}"}
    )
    use_grad_scaler: bool = field(
        default=False,
        metadata={
            "help": "Enable/disable gradient scaler explicitly. It is enabled by default with AMP training. Defaults to False"
        },
    )
    cudnn_enable: bool = field(default=True, metadata={"help": "Enable/disable cudnn explicitly. Defaults to True"})
    cudnn_deterministic: bool = field(
        default=True,
        metadata={
            "help": "Enable/disable deterministic cudnn operations. Set this True for better reproducibility. Defaults to True."
        },
    )
    cudnn_benchmark: bool = field(
        default=True,
        metadata={
            "help": "Enable/disable cudnn benchmark explicitly. Set this False if your input size change constantly. Defaults to False"
        },
    )
    training_seed: int = field(
        default=54321,
        metadata={"help": "Global seed for torch, random and numpy random number generator. Defaults to 54321"},
    )


@dataclass
class TrainerArgs(Coqpit):
    """Trainer arguments that can be accessed from the command line.

    Examples::
        >>> python train.py --restore_path /path/to/checkpoint.pth
    """

    continue_path: str = field(
        default="",
        metadata={
            "help": "Path to a training folder to continue training. Restore the model from the last checkpoint and continue training under the same folder."
        },
    )
    restore_path: str = field(
        default="",
        metadata={
            "help": "Path to a model checkpoit. Restore the model with the given checkpoint and start a new training."
        },
    )
    best_path: str = field(
        default="",
        metadata={
            "help": "Best model file to be used for extracting the best loss. If not specified, the latest best model in continue path is used"
        },
    )
    use_ddp: bool = field(
        default=False,
        metadata={"help": "Use DDP in distributed training. It is to set in `distribute.py`. Do not set manually."},
    )
    grad_accum_steps: int = field(
        default=1,
        metadata={
            "help": "Number of gradient accumulation steps. It is used to accumulate gradients over multiple batches."
        },
    )
    overfit_batch: bool = field(default=False, metadata={"help": "Overfit a single batch for debugging."})
    skip_train_epoch: bool = field(
        default=False,
        metadata={"help": "Skip training and only run evaluation and test."},
    )
<<<<<<< HEAD
    gpu: int = field(
        default=None, metadata={"help": "GPU ID to use if ```CUDA_VISIBLE_DEVICES``` is not set. Defaults to None."}
    )
=======
    small_run: int = field(default=None, metadata={"help": "Only use a subset of the samples for debugging. Set the number of samples to use."})
    gpu: int = field(default=None, metadata={"help": "GPU ID to use if ```CUDA_VISIBLE_DEVICES``` is not set. Defaults to None."})
>>>>>>> d66a1273
    # only for DDP
    rank: int = field(default=0, metadata={"help": "Process rank in a distributed training. Don't set manually."})
    group_id: str = field(
        default="", metadata={"help": "Process group id in a distributed training. Don't set manually."}
    )


class Trainer:
    def __init__(  # pylint: disable=dangerous-default-value
        self,
        args: TrainerArgs,
        config: Coqpit,
        output_path: str,
        c_logger: ConsoleLogger = None,
        dashboard_logger: "Logger" = None,
        model: nn.Module = None,
        get_model: Callable = None,
        get_data_samples: Callable = None,
        train_samples: List = None,
        eval_samples: List = None,
        test_samples: List = None,
        training_assets: Dict = {},
        parse_command_line_args: bool = True,
        gpu: int = None,
    ) -> None:
        """Simple yet powerful 🐸💬 TTS trainer for PyTorch. It can train all the available `tts` and `vocoder` models
        or easily be customized.

        Notes:

            Supports Automatic Mixed Precision training. If `Apex` is availabe, it automatically picks that, else
            it uses PyTorch's native `amp` module. `Apex` may provide more stable training in some cases.

        Args:

            args (Union[Coqpit, Namespace]): Training arguments parsed either from console by `argparse` or `TrainerArgs`
                config object.

            config (Coqpit): Model config object. It includes all the values necessary for initializing, training, evaluating
                and testing the model.

            output_path (str): Path to the output training folder. All the files are saved under thi path.

            c_logger (ConsoleLogger, optional): Console logger for printing training status. If not provided, the default
                console logger is used. Defaults to None.

            dashboard_logger Union[TensorboardLogger, WandbLogger]: Dashboard logger. If not provided, the tensorboard logger is used.
                Defaults to None.

            model (nn.Module, optional): Initialized and ready-to-train model. If it is not defined, `Trainer`
                initializes a model from the provided config. Defaults to None.

            get_model (Callable):
                A function that returns a model. It is used to initialize the model when `model` is not provided.
                It either takes the config as the only argument or does not take any argument.
                Defaults to None

            get_data_samples (Callable):
                A function that returns a list of training and evaluation samples. Used if `train_samples` and
                `eval_samples` are None. Defaults to None.

            train_samples (List):
                A list of training samples used by the model's `get_train_data_loader` to init the `dataset` and the
                `data_loader`. Defaults to None.

            eval_samples (List):
                A list of evaluation samples used by the model's `get_eval_data_loader` to init the `dataset` and the
                `data_loader`. Defaults to None.

            test_samples (List):
                A list of test samples used by the model's `get_test_data_loader` to init the `dataset` and the
                `data_loader`. If None, the ```model.test_run()``` is expected to load the data. Defaults to None.

            training_assets (Dict):
                A dictionary of assets to be used at training and passed to the model's ```train_log(), eval_log(), get_data_loader()```
                during training. It can include  `AudioProcessor` or/and `Tokenizer`. Defaults to {}.

            parse_command_line_args (bool):
                If true, parse command-line arguments and update `TrainerArgs` and model `config` values. Set it
                to false if you parse the arguments yourself. Defaults to True.

            gpu (int):
                GPU ID to use for training If "CUDA_VISIBLE_DEVICES" is not set. Defaults to None.

        Example::

            Running trainer with a model.

            >>> args = TrainerArgs(...)
            >>> config = ModelConfig(...)
            >>> model = Model(config)
            >>> trainer = Trainer(args, config, output_path, model=model)
            >>> trainer.fit()

            TODO:
                - Wrap model for not calling .module in DDP.
                - Deepspeed integration
                - Profiler integration.
                - Overfitting to a batch.
                - TPU training
        """
        if parse_command_line_args:
            # parse command-line arguments to override TrainerArgs()
            args, coqpit_overrides = self.parse_argv(args)

            # get ready for training and parse command-line arguments to override the model config
            config, new_fields = self.init_training(args, coqpit_overrides, config)
        elif args.continue_path or args.restore_path:
            config, new_fields = self.init_training(args, {}, config)
        else:
            new_fields = {}

        # set the output path
        if args.continue_path:
            # use the same path as the continuing run
            output_path = args.continue_path
        else:
            # override the output path if it is provided
            output_path = config.output_path if output_path is None else output_path
            # create a new output folder name
            output_path = get_experiment_folder_path(config.output_path, config.run_name)
            os.makedirs(output_path, exist_ok=True)

        # copy training assets to the output folder
        copy_model_files(config, output_path, new_fields)

        # init class members
        self.args = args
        self.config = config
        self.output_path = output_path
        self.training_assets = training_assets
        self.grad_accum_steps = args.grad_accum_steps
        self.overfit_batch = args.overfit_batch
        self.skip_train_epoch = args.skip_train_epoch

        assert self.grad_accum_steps > 0, " [!] grad_accum_steps must be greater than 0."

        # setup logging
        log_file = os.path.join(self.output_path, f"trainer_{args.rank}_log.txt")
        self._setup_logger_config(log_file)

        # set and initialize Pytorch runtime
        self.use_cuda, self.num_gpus = setup_torch_training_env(
            cudnn_enable=config.cudnn_enable,
            cudnn_deterministic=config.cudnn_deterministic,
            cudnn_benchmark=config.cudnn_benchmark,
            use_ddp=args.use_ddp,
            training_seed=config.training_seed,
            gpu=gpu if args.gpu is None else args.gpu,
        )

        # init loggers
        self.dashboard_logger, self.c_logger = self.init_loggers(
            self.args, self.config, output_path, dashboard_logger, c_logger
        )
        self.c_logger.logger = logger

        if not self.config.log_model_step:
            self.config.log_model_step = self.config.save_step

        self.total_steps_done = 0
        self.epochs_done = 0
        self.restore_step = 0
        self.restore_epoch = 0
        self.best_loss = float("inf")
        self.train_loader = None
        self.test_loader = None
        self.eval_loader = None

        self.keep_avg_train = None
        self.keep_avg_eval = None

        self.use_apex = self._is_apex_available()
        self.use_amp_scaler = self.use_cuda if self.config.mixed_precision else self.config.use_grad_scaler

        if train_samples is not None:
            # use the provided samples
            self.train_samples = train_samples
            self.eval_samples = eval_samples
            self.test_samples = test_samples
        elif get_data_samples is not None:
            # run `get_data_samples` to init the data samples
            (  # pylint: disable=unbalanced-tuple-unpacking
                self.train_samples,
                self.eval_samples,
                self.test_samples,
            ) = self.run_get_data_samples(config, get_data_samples)
        else:
            # expecting to load the samples in `model.get_data_loader()`
            self.train_samples = None
            self.eval_samples = None
            self.test_samples = None

        # only use a subset of the samples if small_run is set
        if args.small_run is not None:
            print(f"[!] Small Run, only using {args.small_run} samples.")
            self.train_samples = None if self.train_samples is None else self.train_samples[: args.small_run]
            self.eval_samples = None if self.eval_samples is None else self.eval_samples[: args.small_run]
            self.test_samples = None if self.test_samples is None else self.test_samples[: args.small_run]

        # init the model
        if model is None and get_model is None:
            raise ValueError("[!] `model` and `get_model` cannot both be None.")
        if model is not None:
            self.model = model
        else:
            self.run_get_model(self.config, get_model)

        # init model's training assets
        if hasattr(self.model, "init_for_training"):
            self.model.init_for_training()

        # setup criterion
        self.criterion = self.get_criterion(self.model)

        # DISTRUBUTED
        if self.num_gpus > 1:
            init_distributed(
                args.rank,
                self.num_gpus,
                args.group_id,
                self.config.distributed_backend,
                self.config.distributed_url,
            )

        if self.use_cuda:
            self.model.cuda()
            if isinstance(self.criterion, list):
                for criterion in self.criterion:
                    if isinstance(criterion, torch.nn.Module):
                        criterion.cuda()
            else:
                if isinstance(self.criterion, torch.nn.Module):
                    self.criterion.cuda()

        # setup optimizer
        self.optimizer = self.get_optimizer(self.model, self.config)

        # CALLBACK
        self.callbacks = TrainerCallback()
        self.callbacks.on_init_start(self)

        # init AMP
        if self.use_amp_scaler:
            if self.use_apex:
                self.scaler = None
                self.model, self.optimizer = amp.initialize(self.model, self.optimizer, opt_level="O1")
            self.scaler = torch.cuda.amp.GradScaler()
        else:
            self.scaler = None

        if self.args.restore_path:
            (self.model, self.optimizer, self.scaler, self.restore_step, self.restore_epoch) = self.restore_model(
                self.config, args.restore_path, self.model, self.optimizer, self.scaler
            )

        # setup scheduler
        self.scheduler = self.get_scheduler(self.model, self.config, self.optimizer)
        self.scheduler = self.restore_scheduler(
            self.scheduler, self.args, self.config, self.restore_epoch, self.restore_step
        )

        # DISTRIBUTED
        if self.num_gpus > 1:
            self.model = DDP_th(self.model, device_ids=[args.rank], output_device=args.rank)

        # count model size
        num_params = count_parameters(self.model)
        logger.info("\n > Model has %i parameters", num_params)

        self.callbacks.on_init_end(self)
        self.dashboard_logger.add_config(config)

    @staticmethod
    def parse_argv(args: Union[Coqpit, List]):
        """Parse command line arguments to init or override `TrainerArgs()`."""
        if isinstance(args, Coqpit):
            parser = args.init_argparse(arg_prefix="")
        else:
            train_config = TrainerArgs()
            parser = train_config.init_argparse(arg_prefix="")
        training_args, coqpit_overrides = parser.parse_known_args()
        args.parse_args(training_args)
        return args, coqpit_overrides

    @staticmethod
    def init_loggers(args: "Coqpit", config: "Coqpit", output_path: str, dashboard_logger=None, c_logger=None):
        """Init console and dashboard loggers.
        Use the given logger if passed externally else use config values to pick the right logger.
        Return a dashboard logger only for the rank 0 process in DDP
        Define a console logger for each process in DDP

        Args:
            args (argparse.Namespace or Coqpit): Parsed trainer arguments.
            config (Coqpit): Model config.
            output_path (str): Output path to save the training artifacts.
            dashboard_logger (DashboardLogger): Object passed to the trainer from outside.
            c_logger (ConsoleLogger): Object passed to the trained from outside.

        Returns:
            Initialized dashboard_logger and console_logger objects.
        """
        c_logger = ConsoleLogger() if c_logger is None else c_logger

        # only allow dashboard logging for the main process in DDP mode
        if args.rank:
            return DummyLogger(), c_logger
        if dashboard_logger is None:
            dashboard_logger = logger_factory(config, output_path)
        return dashboard_logger, c_logger

    def init_training(
        self, args: TrainerArgs, coqpit_overrides: Dict, config: Coqpit = None
    ):  # pylint: disable=no-self-use
        """Initialize training and update model configs from command line arguments.

        Args:
            args (argparse.Namespace or dict like): Parsed trainer arguments.
            config_overrides (argparse.Namespace or dict like): Parsed config overriding arguments.
            config (Coqpit): Model config. If none, it is generated from `args`. Defaults to None.

        Returns:
            config (Coqpit): Config paramaters.
        """
        # set arguments for continuing training
        if args.continue_path:
            args.config_path = os.path.join(args.continue_path, "config.json")
            args.restore_path, best_model = get_last_checkpoint(args.continue_path)
            if not args.best_path:
                args.best_path = best_model
            # use the same config
            if config:
                config.load_json(args.config_path)
            else:
                coqpit = Coqpit()
                coqpit.load_json(args.config_path)

        # override config values from command-line args
        # TODO: Maybe it is better to do it outside
        if len(coqpit_overrides) > 0:
            config.parse_known_args(coqpit_overrides, relaxed_parser=True)

        # update the config.json fields and copy it to the output folder
        new_fields = {}
        if args.rank == 0:
            if args.restore_path:
                new_fields["restore_path"] = args.restore_path
            new_fields["github_branch"] = get_git_branch()
        return config, new_fields

    @staticmethod
    def run_get_model(config: Coqpit, get_model: Callable) -> nn.Module:
        """Run the `get_model` function and return the model.

        Args:
            config (Coqpit): Model config.

        Returns:
            nn.Module: initialized model.
        """
        if len(signature(get_model).sig.parameters) == 1:
            model = get_model(config)
        else:
            model = get_model()
        return model

    @staticmethod
    def run_get_data_samples(config: Coqpit, get_data_samples: Callable) -> nn.Module:
        if callable(get_data_samples):
            if len(signature(get_data_samples).sig.parameters) == 1:
                train_samples, eval_samples = get_data_samples(config)
            else:
                train_samples, eval_samples = get_data_samples()
            return train_samples, eval_samples
        return None, None

    def restore_model(
        self,
        config: Coqpit,
        restore_path: str,
        model: nn.Module,
        optimizer: torch.optim.Optimizer,
        scaler: torch.cuda.amp.GradScaler = None,
    ) -> Tuple[nn.Module, torch.optim.Optimizer, torch.cuda.amp.GradScaler, int]:
        """Restore training from an old run. It restores model, optimizer, AMP scaler and training stats.

        Args:
            config (Coqpit): Model config.
            restore_path (str): Path to the restored training run.
            model (nn.Module): Model to restored.
            optimizer (torch.optim.Optimizer): Optimizer to restore.
            scaler (torch.cuda.amp.GradScaler, optional): AMP scaler to restore. Defaults to None.

        Returns:
            Tuple[nn.Module, torch.optim.Optimizer, torch.cuda.amp.GradScaler, int]: [description]
        """

        def _restore_list_objs(states, obj):
            if isinstance(obj, list):
                for idx, state in enumerate(states):
                    obj[idx].load_state_dict(state)
            else:
                obj.load_state_dict(states)
            return obj

        logger.info(" > Restoring from %s ...", os.path.basename(restore_path))
        checkpoint = load_fsspec(restore_path, map_location="cpu")
        try:
            logger.info(" > Restoring Model...")
            model.load_state_dict(checkpoint["model"])
            logger.info(" > Restoring Optimizer...")
            optimizer = _restore_list_objs(checkpoint["optimizer"], optimizer)
            if "scaler" in checkpoint and self.use_amp_scaler and checkpoint["scaler"]:
                logger.info(" > Restoring Scaler...")
                scaler = _restore_list_objs(checkpoint["scaler"], scaler)
        except (KeyError, RuntimeError, ValueError):
            logger.info(" > Partial model initialization...")
            model_dict = model.state_dict()
            model_dict = set_partial_state_dict(model_dict, checkpoint["model"], config)
            model.load_state_dict(model_dict)
            del model_dict

        optimizer = self.restore_lr(config, self.args, model, optimizer)

        logger.info(" > Model restored from step %i", checkpoint["step"])
        restore_step = checkpoint["step"] + 1  # +1 not to immediately checkpoint if the model is restored
        restore_epoch = checkpoint["epoch"]
        torch.cuda.empty_cache()
        return model, optimizer, scaler, restore_step, restore_epoch

    def restore_lr(self, config, args, model, optimizer):
        # use the same lr if continue training
        if not args.continue_path:
            if isinstance(optimizer, list):
                for idx, optim in enumerate(optimizer):
                    for group in optim.param_groups:
                        group["lr"] = self.get_lr(model, config)[idx]
            else:
                for group in optimizer.param_groups:
                    group["lr"] = self.get_lr(model, config)
        return optimizer

    #########################
    # DATA LOADING FUNCTIONS
    #########################

    def _get_loader(
        self,
        model: nn.Module,
        config: Coqpit,
        assets: Dict,
        is_eval: str,
        samples: List,
        verbose: bool,
        num_gpus: int,
    ) -> DataLoader:
        if num_gpus > 1:
            if hasattr(model.module, "get_data_loader"):
                loader = model.module.get_data_loader(
                    config,
                    assets,
                    is_eval,
                    samples,
                    verbose,
                    num_gpus,
                    self.args.rank,
                )
        else:
            if hasattr(model, "get_data_loader"):
                loader = model.get_data_loader(
                    config=config, assets=assets, is_eval=is_eval, samples=samples, verbose=verbose, num_gpus=num_gpus
                )
        return loader

    def get_train_dataloader(self, training_assets: Dict, samples: List, verbose: bool) -> DataLoader:
        """Initialize and return a training data loader.
        Call ```model.get_train_data_loader``` if it is implemented, else call ```model.get_data_loader```
        and set ```is_eval=False```.

        Args:
            ap (AudioProcessor): Audio processor.
            samples (List): Data samples used for training.
            verbose (bool): enable/disable printing loader stats at initialization.

        Returns:
            DataLoader: Initialized training data loader.
        """
        if self.num_gpus > 1:
            if hasattr(self.model.module, "get_train_data_loader"):
                loader = self.model.module.get_train_data_loader(
                    self.config,
                    self.training_assets,
                    samples,
                    verbose,
                    self.num_gpus,
                    self.args.rank,
                )
                return loader
        else:
            if hasattr(self.model, "get_train_data_loader"):
                loader = self.model.get_train_data_loader(
                    self.config, self.training_assets, samples, verbose, self.num_gpus
                )
                return loader

        return self._get_loader(
            self.model,
            self.config,
            training_assets,
            False,
            samples,
            verbose,
            self.num_gpus,
        )

    def get_eval_dataloader(self, training_assets: Dict, samples: List, verbose: bool) -> DataLoader:
        """Initialize and return a evaluation data loader.
        Call ```model.get_eval_data_loader``` if it is implemented, else call ```model.get_data_loader```
        and set ```is_eval=True```.

        Args:
            ap (AudioProcessor): Audio processor.
            samples (List): Data samples used for training.
            verbose (bool): enable/disable printing loader stats at initialization.

        Returns:
            DataLoader: Initialized training data loader.
        """
        if self.num_gpus > 1:
            if hasattr(self.model.module, "get_eval_data_loader"):
                loader = self.model.module.get_eval_data_loader(
                    self.config,
                    self.training_assets,
                    samples,
                    verbose,
                    self.num_gpus,
                    self.args.rank,
                )
                return loader
        else:
            if hasattr(self.model, "get_eval_data_loader"):
                loader = self.model.get_eval_data_loader(
                    self.config, self.training_assets, samples, verbose, self.num_gpus
                )
                return loader

        return self._get_loader(
            self.model,
            self.config,
            training_assets,
            True,
            samples,
            verbose,
            self.num_gpus,
        )

    def get_test_dataloader(self, training_assets: Dict, samples: List, verbose: bool) -> DataLoader:
        """Initialize and return a evaluation data loader.
        Call ```model.get_test_data_loader``` if it is implemented, else call ```model.get_data_loader```
        and set ```is_eval=True```.

        Args:
            ap (AudioProcessor): Audio processor.
            samples (List): Data samples used for training.
            verbose (bool): enable/disable printing loader stats at initialization.

        Returns:
            DataLoader: Initialized training data loader.
        """
        if self.num_gpus > 1:
            if hasattr(self.model.module, "get_test_data_loader"):
                loader = self.model.module.get_test_data_loader(
                    self.config,
                    self.training_assets,
                    samples,
                    verbose,
                    self.num_gpus,
                    self.args.rank,
                )
                return loader
        else:
            if hasattr(self.model, "get_test_data_loader"):
                loader = self.model.get_test_data_loader(
                    self.config, self.training_assets, samples, verbose, self.num_gpus
                )
                return loader

        return self._get_loader(
            self.model,
            self.config,
            training_assets,
            True,
            samples,
            verbose,
            self.num_gpus,
        )

    def format_batch(self, batch: List) -> Dict:
        """Format the dataloader output and return a batch.

        1. Call ```model.format_batch```.
        2. Pass the batch to the Device.
        3. Call ```model.format_batch_on_device```.

        Args:
            batch (List): Batch returned by the dataloader.

        Returns:
            Dict: Formatted batch.
        """
        try:
            if self.num_gpus > 1:
                batch = self.model.module.format_batch(batch)
            else:
                batch = self.model.format_batch(batch)
        except NotImplementedError:
            pass

        if isinstance(batch, dict):
            for k, v in batch.items():
                batch[k] = to_cuda(v)
        elif isinstance(batch, list):
            batch = [to_cuda(v) for v in batch]

        try:
            if self.num_gpus > 1:
                batch = self.model.module.format_batch_on_device(batch)
            else:
                batch = self.model.format_batch_on_device(batch)
        except NotImplementedError:
            pass
        return batch

    ######################
    # TRAIN FUNCTIONS
    ######################

    @staticmethod
    def master_params(optimizer: torch.optim.Optimizer):
        """Generator over parameters owned by the optimizer.

        Used to select parameters used by the optimizer for gradient clipping.

        Args:
            optimizer: Target optimizer.
        """
        for group in optimizer.param_groups:
            for p in group["params"]:
                yield p

    @staticmethod
    def _model_train_step(
        batch: Dict, model: nn.Module, criterion: nn.Module, optimizer_idx: int = None
    ) -> Tuple[Dict, Dict]:
        """
        Perform a trainig forward step. Compute model outputs and losses.

        Args:
            batch (Dict): [description]
            model (nn.Module): [description]
            criterion (nn.Module): [description]
            optimizer_idx (int, optional): [description]. Defaults to None.

        Returns:
            Tuple[Dict, Dict]: [description]
        """
        input_args = [batch, criterion]
        if optimizer_idx is not None:
            input_args.append(optimizer_idx)
        # unwrap model in DDP training
        if hasattr(model, "module"):
            return model.module.train_step(*input_args)
        return model.train_step(*input_args)

    def _optimize(
        self,
        batch: Dict,
        model: nn.Module,
        optimizer: torch.optim.Optimizer,
        scaler: "AMPScaler",
        criterion: nn.Module,
        scheduler: Union[torch.optim.lr_scheduler._LRScheduler, List],  # pylint: disable=protected-access
        config: Coqpit,
        optimizer_idx: int = None,
        step_optimizer: bool = True,
        num_optimizers: int = 1,
    ) -> Tuple[Dict, Dict, int]:
        """Perform a forward - backward pass and run the optimizer.

        Args:
            batch (Dict): Input batch. If
            model (nn.Module): Model for training. Defaults to None.
            optimizer (Union[nn.optim.Optimizer, List]): Model's optimizer. If it is a list then, `optimizer_idx` must be defined to indicate the optimizer in use.
            scaler (AMPScaler): AMP scaler.
            criterion (nn.Module): Model's criterion.
            scheduler (torch.optim.lr_scheduler._LRScheduler): LR scheduler used by the optimizer.
            config (Coqpit): Model config.
            optimizer_idx (int, optional): Target optimizer being used. Defaults to None.
            step_optimizer (bool, optional): Whether step the optimizer. If False, gradients are accumulated but
                but model parameters are not updated. Defaults to True.
            num_optimizers (int, optional): Number of optimizers. Defaults to 1.

        Raises:
            RuntimeError: When the loss is NaN.

        Returns:
            Tuple[Dict, Dict, int, torch.Tensor]: model outputs, losses, step time and gradient norm.
        """

        step_start_time = time.time()

        # forward pass and loss computation
        with torch.cuda.amp.autocast(enabled=config.mixed_precision):
            if optimizer_idx is not None:
                outputs, loss_dict = self._model_train_step(batch, model, criterion, optimizer_idx=optimizer_idx)
            else:
                outputs, loss_dict = self._model_train_step(batch, model, criterion)

        # skip the rest
        if not outputs:
            if loss_dict:
                raise RuntimeError(" [!] Model must return outputs when losses are computed.")
            step_time = time.time() - step_start_time
            return None, {}, step_time

        # accumulated gradients adjustment
        loss_dict["loss"] = loss_dict["loss"] / float(self.grad_accum_steps)

        # set gradient clipping threshold
        if "grad_clip" in config and config.grad_clip is not None:
            if optimizer_idx is not None:
                grad_clip = config.grad_clip[optimizer_idx]
            else:
                grad_clip = config.grad_clip
        else:
            grad_clip = 0.0  # meaning no gradient clipping

        # optimizer step
        grad_norm = 0
        update_lr_scheduler = True
        if self.use_amp_scaler:
            if self.use_apex:
                # TODO: verify AMP use for GAN training in TTS
                # https://nvidia.github.io/apex/advanced.html?highlight=accumulate#backward-passes-with-multiple-optimizers
                with amp.scale_loss(loss_dict["loss"], optimizer) as scaled_loss:
                    scaled_loss.backward()
                grad_norm = torch.nn.utils.clip_grad_norm_(amp.master_params(optimizer), grad_clip)
            else:
                # model optimizer step in mixed precision mode
                scaler.scale(loss_dict["loss"]).backward()
                # gradient accumulation
                if step_optimizer:
                    if grad_clip > 0:
                        scaler.unscale_(optimizer)
                        grad_norm = torch.nn.utils.clip_grad_norm_(self.master_params(optimizer), grad_clip)
                    scale_prev = scaler.get_scale()
                    scaler.step(optimizer)
                    # update the scaler at the end of all the optimizer steps
                    if optimizer_idx is None or (optimizer_idx + 1 == num_optimizers):
                        scaler.update()
                        loss_dict["amp_scaler"] = scaler.get_scale()  # for logging
                    update_lr_scheduler = scale_prev <= scaler.get_scale()
        else:
            # main model optimizer step
            loss_dict["loss"].backward()
            # gradient accumulation
            if step_optimizer:
                if grad_clip > 0:
                    grad_norm = torch.nn.utils.clip_grad_norm_(self.master_params(optimizer), grad_clip)
                optimizer.step()

        # pytorch skips the step when the norm is 0. So ignore the norm value when it is NaN
        if isinstance(grad_norm, torch.Tensor) and (torch.isnan(grad_norm) or torch.isinf(grad_norm)):
            grad_norm = 0

        step_time = time.time() - step_start_time

        # setup lr
        if scheduler is not None and update_lr_scheduler and not self.config.scheduler_after_epoch and step_optimizer:
            scheduler.step()

        # detach losses for logging
        loss_dict_detached = self._detach_loss_dict(loss_dict)
        loss_dict_detached["loss"] = loss_dict_detached["loss"] * float(self.grad_accum_steps)

        if optimizer_idx is not None:
            loss_dict_detached[f"loss_{optimizer_idx}"] = loss_dict_detached.pop("loss")
            if step_optimizer:
                loss_dict_detached[f"grad_norm_{optimizer_idx}"] = grad_norm
        else:
            if step_optimizer:
                loss_dict_detached["grad_norm"] = grad_norm

        # zero-out optimizer
        if step_optimizer:
            optimizer.zero_grad()
        return outputs, loss_dict_detached, step_time

    def train_step(self, batch: Dict, batch_n_steps: int, step: int, loader_start_time: float) -> Tuple[Dict, Dict]:
        """Perform a training step on a batch of inputs and log the process.

        Args:
            batch (Dict): Input batch.
            batch_n_steps (int): Number of steps needed to complete an epoch. Needed for logging.
            step (int): Current step number in this epoch.
            loader_start_time (float): The time when the data loading is started. Needed for logging.

        Returns:
            Tuple[Dict, Dict]: Model outputs and losses.
        """
        self.callbacks.on_train_step_start(self)
        # format data
        batch = self.format_batch(batch)
        loader_time = time.time() - loader_start_time

        # conteainers to hold model outputs and losses for each optimizer.
        outputs_per_optimizer = None
        loss_dict = {}

        # gradient accumulation
        # TODO: grad accumulation for each optimizer
        step_optimizer = True
        if ((step + 1) % self.grad_accum_steps != 0) and (step + 1 != batch_n_steps):
            step_optimizer = False

        if not isinstance(self.optimizer, list):
            # training with a single optimizer
            outputs, loss_dict_new, step_time = self._optimize(
                batch,
                self.model,
                self.optimizer,
                self.scaler,
                self.criterion,
                self.scheduler,
                self.config,
                step_optimizer=step_optimizer,
                num_optimizers=len(self.optimizer) if isinstance(self.optimizer, list) else 1,
            )
            loss_dict.update(loss_dict_new)
        else:
            # training with multiple optimizers (e.g. GAN)
            outputs_per_optimizer = [None] * len(self.optimizer)
            total_step_time = 0
            for idx, optimizer in enumerate(self.optimizer):
                criterion = self.criterion
                # scaler = self.scaler[idx] if self.use_amp_scaler else None
                scaler = self.scaler
                scheduler = self.scheduler[idx]
                outputs, loss_dict_new, step_time = self._optimize(
                    batch,
                    self.model,
                    optimizer,
                    scaler,
                    criterion,
                    scheduler,
                    self.config,
                    idx,
                    step_optimizer=step_optimizer,
                )
                # skip the rest if the model returns None
                total_step_time += step_time
                outputs_per_optimizer[idx] = outputs
                # merge loss_dicts from each optimizer
                # rename duplicates with the optimizer idx
                # if None, model skipped this optimizer
                if loss_dict_new is not None:
                    for k, v in loss_dict_new.items():
                        if k in loss_dict:
                            loss_dict[f"{k}-{idx}"] = v
                        else:
                            loss_dict[k] = v
                step_time = total_step_time
            outputs = outputs_per_optimizer

        # clear any pesky gradients after gradient accumulation
        if step_optimizer:
            self.model.zero_grad()

        # update avg runtime stats
        keep_avg_update = {}
        keep_avg_update["avg_loader_time"] = loader_time
        keep_avg_update["avg_step_time"] = step_time
        self.keep_avg_train.update_values(keep_avg_update)

        # update avg loss stats
        update_eval_values = {}
        for key, value in loss_dict.items():
            update_eval_values["avg_" + key] = value
        self.keep_avg_train.update_values(update_eval_values)

        # print training progress
        if self.total_steps_done % self.config.print_step == 0:
            # log learning rates
            lrs = {}
            if isinstance(self.optimizer, list):
                for idx, optimizer in enumerate(self.optimizer):
                    current_lr = self.optimizer[idx].param_groups[0]["lr"]
                    lrs.update({f"current_lr_{idx}": current_lr})
            else:
                current_lr = self.optimizer.param_groups[0]["lr"]
                lrs = {"current_lr": current_lr}

            # log run-time stats
            loss_dict.update(lrs)
            loss_dict.update(
                {
                    "step_time": round(step_time, 4),
                    "loader_time": round(loader_time, 4),
                }
            )
            self.c_logger.print_train_step(
                batch_n_steps,
                step,
                self.total_steps_done,
                loss_dict,
                self.keep_avg_train.avg_values,
            )

        if self.args.rank == 0:
            # Plot Training Iter Stats
            # reduce TB load and don't log every step
            if self.total_steps_done % self.config.plot_step == 0:
                self.dashboard_logger.train_step_stats(self.total_steps_done, loss_dict)
            if self.total_steps_done % self.config.save_step == 0 and self.total_steps_done != 0:
                if self.config.save_checkpoints:
                    # checkpoint the model
                    target_avg_loss = self._pick_target_avg_loss(self.keep_avg_train)
                    save_checkpoint(
                        self.config,
                        self.model,
                        self.optimizer,
                        self.scaler if self.use_amp_scaler else None,
                        self.total_steps_done,
                        self.epochs_done,
                        self.output_path,
                        model_loss=target_avg_loss,
                        save_n_checkpoints=self.config.save_n_checkpoints,
                        save_func=self.dashboard_logger.save_model,
                    )

                    if self.total_steps_done % self.config.log_model_step == 0:
                        # log checkpoint as artifact
                        aliases = [
                            f"epoch-{self.epochs_done}",
                            f"step-{self.total_steps_done}",
                        ]
                        self.dashboard_logger.add_artifact(
                            file_or_dir=self.output_path, name="checkpoint", artifact_type="model", aliases=aliases
                        )

                # training visualizations
                if hasattr(self.model, "module") and hasattr(self.model.module, "train_log"):
                    self.model.module.train_log(
                        batch,
                        outputs,
                        self.dashboard_logger,
                        self.training_assets,
                        self.total_steps_done,
                    )
                elif hasattr(self.model, "train_log"):
                    self.model.train_log(
                        batch,
                        outputs,
                        self.dashboard_logger,
                        self.training_assets,
                        self.total_steps_done,
                    )

            self.dashboard_logger.flush()

        self.total_steps_done += 1
        self.callbacks.on_train_step_end(self)
        return outputs, loss_dict

    def train_epoch(self) -> None:
        """Main entry point for the training loop. Run training on the all training samples."""
        # initialize the data loader
        self.train_loader = self.get_train_dataloader(
            self.training_assets,
            self.train_samples,
            verbose=True,
        )
        # set model to training mode
        if self.num_gpus > 1:
            self.model.module.train()
        else:
            self.model.train()
        epoch_start_time = time.time()

        self.c_logger.print_train_start()
        loader_start_time = time.time()
        # TRAINING EPOCH -> iterate over the training samples
        batch_num_steps = len(self.train_loader)
        for cur_step, batch in enumerate(self.train_loader):
            _, _ = self.train_step(batch, batch_num_steps, cur_step, loader_start_time)
            loader_start_time = time.time()
        epoch_time = time.time() - epoch_start_time
        # scheduler step
        if self.scheduler is not None and self.config.scheduler_after_epoch:
            if isinstance(self.scheduler, list):
                for scheduler in self.scheduler:
                    if scheduler is not None:
                        scheduler.step()
            else:
                self.scheduler.step()
        # plot self.epochs_done Stats
        if self.args.rank == 0:
            epoch_stats = {"epoch_time": epoch_time}
            epoch_stats.update(self.keep_avg_train.avg_values)
            self.dashboard_logger.train_epoch_stats(self.total_steps_done, epoch_stats)
            if self.config.model_param_stats:
                self.dashboard_logger.model_weights(self.model, self.total_steps_done)

    #######################
    # EVAL FUNCTIONS
    #######################

    @staticmethod
    def _model_eval_step(
        batch: Dict, model: nn.Module, criterion: nn.Module, optimizer_idx: int = None
    ) -> Tuple[Dict, Dict]:
        """
        Perform a evaluation forward pass. Compute model outputs and losses with no gradients.

        Args:
            batch (Dict): IBatch of inputs.
            model (nn.Module): Model to call evaluation.
            criterion (nn.Module): Model criterion.
            optimizer_idx (int, optional): Optimizer ID to define the closure in multi-optimizer training. Defaults to None.

        Returns:
            Tuple[Dict, Dict]: model outputs and losses.
        """
        input_args = [batch, criterion]
        if optimizer_idx is not None:
            input_args.append(optimizer_idx)
        if hasattr(model, "module"):
            return model.module.eval_step(*input_args)
        return model.eval_step(*input_args)

    def eval_step(self, batch: Dict, step: int) -> Tuple[Dict, Dict]:
        """Perform a evaluation step on a batch of inputs and log the process.

        Args:
            batch (Dict): Input batch.
            step (int): Current step number in this epoch.

        Returns:
            Tuple[Dict, Dict]: Model outputs and losses.
        """
        with torch.no_grad():
            outputs = []
            loss_dict = {}
            if not isinstance(self.optimizer, list):
                outputs, loss_dict = self._model_eval_step(batch, self.model, self.criterion)
            else:
                outputs = [None] * len(self.optimizer)
                for idx, _ in enumerate(self.optimizer):
                    criterion = self.criterion
                    outputs_, loss_dict_new = self._model_eval_step(batch, self.model, criterion, idx)
                    outputs[idx] = outputs_

                    if loss_dict_new:
                        loss_dict_new[f"loss_{idx}"] = loss_dict_new.pop("loss")
                        loss_dict.update(loss_dict_new)

            loss_dict = self._detach_loss_dict(loss_dict)

            # update avg stats
            update_eval_values = {}
            for key, value in loss_dict.items():
                update_eval_values["avg_" + key] = value
            self.keep_avg_eval.update_values(update_eval_values)

            if self.config.print_eval:
                self.c_logger.print_eval_step(step, loss_dict, self.keep_avg_eval.avg_values)
        return outputs, loss_dict

    def eval_epoch(self) -> None:
        """Main entry point for the evaluation loop. Run evaluation on the all validation samples."""
        self.eval_loader = (
            self.get_eval_dataloader(
                self.training_assets,
                self.eval_samples,
                verbose=True,
            )
            if self.config.run_eval
            else None
        )

        self.model.eval()
        self.c_logger.print_eval_start()
        loader_start_time = time.time()
        batch = None
        for cur_step, batch in enumerate(self.eval_loader):
            # format data
            batch = self.format_batch(batch)
            loader_time = time.time() - loader_start_time
            self.keep_avg_eval.update_values({"avg_loader_time": loader_time})
            outputs, _ = self.eval_step(batch, cur_step)
            loader_start_time = time.time()
        # plot epoch stats, artifacts and figures
        if self.args.rank == 0:
            if hasattr(self.model, "module") and hasattr(self.model.module, "eval_log"):
                self.model.module.eval_log(
                    batch,
                    outputs,
                    self.dashboard_logger,
                    self.training_assets,
                    self.total_steps_done,
                )
            elif hasattr(self.model, "eval_log"):
                self.model.eval_log(
                    batch,
                    outputs,
                    self.dashboard_logger,
                    self.training_assets,
                    self.total_steps_done,
                )
            self.dashboard_logger.eval_stats(self.total_steps_done, self.keep_avg_eval.avg_values)

    ##################################
    # TESTING
    ##################################
    def test_run(self) -> None:
        """Run model test.

        Test run is expected to pass over test samples and produce logging artifacts.

        If ```model.test_run()``` is defined, it will be called and it is expected to set and execute everything
        in the model.

        Else if  ```mode.test()``` is defined, it will be called and it takes an test data loader as an argument
        and iterate over it.
        """
        self.model.eval()
        test_outputs = None
        if hasattr(self.model, "test_run") or (self.num_gpus > 1 and hasattr(self.model.module, "test_run")):
            # handle everything in ```model.test_run()`
            if self.num_gpus > 1:
                test_outputs = self.model.module.test_run(self.training_assets)
            else:
                test_outputs = self.model.test_run(self.training_assets)
        elif hasattr(self.model, "test") or (self.num_gpus > 1 and hasattr(self.model.module, "test")):
            self.test_loader = self.get_test_dataloader(
                self.training_assets,
                self.test_samples if self.test_samples else self.eval_samples,
                verbose=True,
            )
            # use test_loader to load test samples
            if self.num_gpus > 1:
                test_outputs = self.model.module.test(self.training_assets, self.test_loader, None)
            else:
                test_outputs = self.model.test(self.training_assets, self.test_loader, None)
        if hasattr(self.model, "test_log") or (self.num_gpus > 1 and hasattr(self.model.module, "test_log")):
            self.model.test_log(test_outputs, self.dashboard_logger, self.training_assets, self.total_steps_done)

    def _restore_best_loss(self):
        """Restore the best loss from the args.best_path if provided else
        from the model (`args.restore_path` or `args.continue_path`) used for resuming the training"""
        if self.restore_step != 0 or self.args.best_path:
            logger.info(" > Restoring best loss from %s ...", os.path.basename(self.args.best_path))
            ch = load_fsspec(self.args.restore_path, map_location="cpu")
            if "model_loss" in ch:
                self.best_loss = ch["model_loss"]
            logger.info(" > Starting with loaded last best loss %f", self.best_loss)

    def test(self, model=None, test_samples=None) -> None:
        """Run evaluation steps on the test data split. You can either provide the model and the test samples
        explicitly or the trainer use values from the initialization.

        Args:
            model (nn.Module, optional): Model to use for testing. If None, use the model given in the initialization.
                Defaults to None.

            test_samples (List[str], optional): List of test samples to use for testing. If None, use the test samples
                given in the initialization. Defaults to None.
        """

        logger.info(" > USING TEST SET...")
        self.keep_avg_eval = KeepAverage()

        if model is not None:
            self.model = model

        eval_samples_cache = self.eval_samples
        if test_samples is not None:
            self.eval_samples = test_samples
        else:
            self.eval_samples = self.test_samples

        self.eval_epoch()
        self.c_logger.print_epoch_end(self.epochs_done, self.keep_avg_eval.avg_values)
        self.eval_samples = eval_samples_cache

    ###################################
    # FIT FUNCTIONS
    ###################################

    def _fit(self) -> None:
        """🏃 train -> evaluate -> test for the number of epochs."""
        self._restore_best_loss()

        self.total_steps_done = self.restore_step

        for epoch in range(0, self.config.epochs):
            if self.num_gpus > 1:
                # let all processes sync up before starting with a new epoch of training
                dist.barrier()
            self.callbacks.on_epoch_start(self)
            self.keep_avg_train = KeepAverage()
            self.keep_avg_eval = KeepAverage() if self.config.run_eval else None
            self.epochs_done = epoch
            self.c_logger.print_epoch_start(epoch, self.config.epochs, self.output_path)
            if not self.skip_train_epoch:
                self.train_epoch()
            if self.config.run_eval:
                self.eval_epoch()
            if epoch >= self.config.test_delay_epochs and self.args.rank <= 0:
                self.test_run()
            self.c_logger.print_epoch_end(
                epoch,
                self.keep_avg_eval.avg_values if self.config.run_eval else self.keep_avg_train.avg_values,
            )
            if self.args.rank in [None, 0]:
                self.save_best_model()
            self.callbacks.on_epoch_end(self)

    def fit(self) -> None:
        """Where the ✨️magic✨️ happens..."""
        try:
            self._fit()
            if self.args.rank == 0:
                self.dashboard_logger.finish()
        except KeyboardInterrupt:
            self.callbacks.on_keyboard_interrupt(self)
            # if the output folder is empty remove the run.
            remove_experiment_folder(self.output_path)
            # clear the DDP processes
            if self.num_gpus > 1:
                dist.destroy_process_group()
            # finish the wandb run and sync data
            if self.args.rank == 0:
                self.dashboard_logger.finish()
            # stop without error signal
            try:
                sys.exit(0)
            except SystemExit:
                os._exit(0)  # pylint: disable=protected-access
        except BaseException:  # pylint: disable=broad-except
            remove_experiment_folder(self.output_path)
            traceback.print_exc()
            sys.exit(1)

    def save_best_model(self) -> None:
        """Save the best model. It only saves if the current target loss is smaller then the previous."""

        # set the target loss to choose the best model
        target_loss_dict = self._pick_target_avg_loss(self.keep_avg_eval if self.keep_avg_eval else self.keep_avg_train)

        # save the model and update the best_loss
        self.best_loss = save_best_model(
            target_loss_dict,
            self.best_loss,
            self.config,
            self.model,
            self.optimizer,
            self.scaler if self.use_amp_scaler else None,
            self.total_steps_done,
            self.epochs_done,
            self.output_path,
            keep_all_best=self.config.save_all_best,
            keep_after=self.config.save_best_after,
            save_func=self.dashboard_logger.save_model,
        )

    #####################
    # GET FUNCTIONS
    #####################

    @staticmethod
    def get_optimizer(model: nn.Module, config: Coqpit) -> Union[torch.optim.Optimizer, List]:
        """Receive the optimizer from the model if model implements `get_optimizer()` else
        check the optimizer parameters in the config and try initiating the optimizer.

        Args:
            model (nn.Module): Training model.
            config (Coqpit): Training configuration.

        Returns:
            Union[torch.optim.Optimizer, List]: A optimizer or a list of optimizers. GAN models define a list.
        """
        optimizer = None
        if hasattr(model, "get_optimizer"):
            try:
                optimizer = model.get_optimizer()
            except NotImplementedError:
                optimizer = None
        if optimizer is None:
            optimizer_name = config.optimizer
            optimizer_params = {} if config.optimizer_params is None else config.optimizer_params
            return get_optimizer(optimizer_name, optimizer_params, config.lr, model)
        return optimizer

    @staticmethod
    def get_lr(model: nn.Module, config: Coqpit) -> Union[float, List[float]]:
        """Set the initial learning rate by the model if model implements `get_lr()` else try setting the learning rate
        fromthe config.

        Args:
            model (nn.Module): Training model.
            config (Coqpit): Training configuration.

        Returns:
            Union[float, List[float]]: A single learning rate or a list of learning rates, one for each optimzier.
        """
        lr = None
        if hasattr(model, "get_lr"):
            try:
                lr = model.get_lr()
            except NotImplementedError:
                lr = None
        if lr is None:
            lr = config.lr
        return lr

    @staticmethod
    def get_scheduler(
        model: nn.Module, config: Coqpit, optimizer: Union[torch.optim.Optimizer, List]
    ) -> Union[torch.optim.lr_scheduler._LRScheduler, List]:  # pylint: disable=protected-access
        """Receive the scheduler from the model if model implements `get_scheduler()` else
        check the config and try initiating the scheduler.

        Args:
            model (nn.Module): Training model.
            config (Coqpit): Training configuration.

        Returns:
            Union[torch.optim.Optimizer, List]: A scheduler or a list of schedulers, one for each optimizer.
        """
        scheduler = None
        if hasattr(model, "get_scheduler"):
            try:
                scheduler = model.get_scheduler(optimizer)
            except NotImplementedError:
                scheduler = None
        if scheduler is None:
            lr_scheduler = config.lr_scheduler
            lr_scheduler_params = config.lr_scheduler_params
            return get_scheduler(lr_scheduler, lr_scheduler_params, optimizer)
        return scheduler

    @staticmethod
    def restore_scheduler(
        scheduler: Union["Scheduler", List], args: Coqpit, config: Coqpit, restore_epoch: int, restore_step: int
    ) -> Union["Scheduler", List]:
        """Restore scheduler wrt restored model."""
        if scheduler is not None:  # pylint: disable=too-many-nested-blocks
            if args.continue_path:
                if isinstance(scheduler, list):
                    for s in scheduler:
                        if s is not None:
                            if config.scheduler_after_epoch:
                                s.last_epoch = restore_epoch
                            else:
                                s.last_epoch = restore_step
                else:
                    if config.scheduler_after_epoch:
                        scheduler.last_epoch = restore_epoch
                    else:
                        scheduler.last_epoch = restore_step
        return scheduler

    @staticmethod
    def get_criterion(model: nn.Module) -> nn.Module:
        """Receive the criterion from the model. Model must implement `get_criterion()`.

        Args:
            model (nn.Module): Training model.

        Returns:
            nn.Module: Criterion layer.
        """
        criterion = None
        criterion = model.get_criterion()
        return criterion

    ####################
    # HELPER FUNCTIONS
    ####################

    @staticmethod
    def _detach_loss_dict(loss_dict: Dict) -> Dict:
        """Detach loss values from autograp.

        Args:
            loss_dict (Dict): losses.

        Returns:
            Dict: losses detached from autograph.
        """
        loss_dict_detached = {}
        for key, value in loss_dict.items():
            if isinstance(value, (int, float)):
                loss_dict_detached[key] = value
            else:
                loss_dict_detached[key] = value.detach().clone()
        return loss_dict_detached

    def _pick_target_avg_loss(self, keep_avg_target: KeepAverage) -> Dict:
        """Pick the target loss to compare models"""
        target_avg_loss = None

        # return if target loss defined in the model config
        if "target_loss" in self.config and self.config.target_loss:
            return keep_avg_target[f"avg_{self.config.target_loss}"]

        # take the average of loss_{optimizer_idx} as the target loss when there are multiple optimizers
        if isinstance(self.optimizer, list):
            target_avg_loss = 0
            for idx in range(len(self.optimizer)):
                target_avg_loss += keep_avg_target[f"avg_loss_{idx}"]
            target_avg_loss /= len(self.optimizer)
        else:
            target_avg_loss = keep_avg_target["avg_loss"]
        return target_avg_loss

    def _setup_logger_config(self, log_file: str) -> None:
        """Set up the logger based on the process rank in DDP."""
        global logger  # pylint: disable=global-statement
        import logging  # pylint: disable=import-outside-toplevel

        handler = logging.FileHandler(log_file)
        logger.addHandler(handler)

        # only log to a file if rank > 0
        if self.args.rank > 0:
            handler = logging.FileHandler(log_file)
            handler.setFormatter(logging.Formatter(""))
            new_logger = logging.getLogger("trainer_ddp")
            new_logger.addHandler(handler)
            new_logger.setLevel(logging.INFO)
            logger = new_logger

    @staticmethod
    def _is_apex_available() -> bool:
        """Check if Nvidia's APEX is available."""
        return importlib.util.find_spec("apex") is not None<|MERGE_RESOLUTION|>--- conflicted
+++ resolved
@@ -242,14 +242,13 @@
         default=False,
         metadata={"help": "Skip training and only run evaluation and test."},
     )
-<<<<<<< HEAD
+    small_run: int = field(
+        default=None,
+        metadata={"help": "Only use a subset of the samples for debugging. Set the number of samples to use."},
+    )
     gpu: int = field(
         default=None, metadata={"help": "GPU ID to use if ```CUDA_VISIBLE_DEVICES``` is not set. Defaults to None."}
     )
-=======
-    small_run: int = field(default=None, metadata={"help": "Only use a subset of the samples for debugging. Set the number of samples to use."})
-    gpu: int = field(default=None, metadata={"help": "GPU ID to use if ```CUDA_VISIBLE_DEVICES``` is not set. Defaults to None."})
->>>>>>> d66a1273
     # only for DDP
     rank: int = field(default=0, metadata={"help": "Process rank in a distributed training. Don't set manually."})
     group_id: str = field(
